# -*- coding: utf-8 -*-
import contextlib
import errno
import logging
import os
import posixpath
import re
import shutil
import stat
import sys
import warnings

from contextlib import contextmanager
from distutils.spawn import find_executable

import six
import toml
import tomlkit

from click import echo as click_echo
six.add_move(six.MovedAttribute("Mapping", "collections", "collections.abc"))  # noqa
six.add_move(six.MovedAttribute("Sequence", "collections", "collections.abc"))  # noqa
six.add_move(six.MovedAttribute("Set", "collections", "collections.abc"))  # noqa
from six.moves import Mapping, Sequence, Set
from six.moves.urllib.parse import urlparse
from .vendor.vistir.compat import ResourceWarning, lru_cache
from .vendor.vistir.misc import fs_str

import crayons
import parse

from . import environments
from .exceptions import PipenvUsageError
from .pep508checker import lookup
from .vendor.urllib3 import util as urllib3_util


if environments.MYPY_RUNNING:
    from typing import Tuple, Dict, Any, List, Union, Optional, Text
    from .vendor.requirementslib.models.requirements import Requirement, Line
    from .project import Project


logging.basicConfig(level=logging.ERROR)

specifiers = [k for k in lookup.keys()]
# List of version control systems we support.
VCS_LIST = ("git", "svn", "hg", "bzr")
SCHEME_LIST = ("http://", "https://", "ftp://", "ftps://", "file://")
requests_session = None  # type: ignore


def _get_requests_session():
    """Load requests lazily."""
    global requests_session
    if requests_session is not None:
        return requests_session
    import requests

    requests_session = requests.Session()
    adapter = requests.adapters.HTTPAdapter(
        max_retries=environments.PIPENV_MAX_RETRIES
    )
    requests_session.mount("https://pypi.org/pypi", adapter)
    return requests_session


def cleanup_toml(tml):
    toml = tml.split("\n")
    new_toml = []
    # Remove all empty lines from TOML.
    for line in toml:
        if line.strip():
            new_toml.append(line)
    toml = "\n".join(new_toml)
    new_toml = []
    # Add newlines between TOML sections.
    for i, line in enumerate(toml.split("\n")):
        # Skip the first line.
        if line.startswith("["):
            if i > 0:
                # Insert a newline before the heading.
                new_toml.append("")
        new_toml.append(line)
    # adding new line at the end of the TOML file
    new_toml.append("")
    toml = "\n".join(new_toml)
    return toml


def convert_toml_outline_tables(parsed):
    """Converts all outline tables to inline tables."""
    def convert_tomlkit_table(section):
        for key, value in section._body:
            if not key:
                continue
            if hasattr(value, "keys") and not isinstance(value, tomlkit.items.InlineTable):
                table = tomlkit.inline_table()
                table.update(value.value)
                section[key.key] = table

    def convert_toml_table(section):
        for package, value in section.items():
            if hasattr(value, "keys") and not isinstance(value, toml.decoder.InlineTableDict):
                table = toml.TomlDecoder().get_empty_inline_table()
                table.update(value)
                section[package] = table

    is_tomlkit_parsed = isinstance(parsed, tomlkit.container.Container)
    for section in ("packages", "dev-packages"):
        table_data = parsed.get(section, {})
        if not table_data:
            continue
        if is_tomlkit_parsed:
            convert_tomlkit_table(table_data)
        else:
            convert_toml_table(table_data)

    return parsed


def parse_python_version(output):
    """Parse a Python version output returned by `python --version`.

    Return a dict with three keys: major, minor, and micro. Each value is a
    string containing a version part.

    Note: The micro part would be `'0'` if it's missing from the input string.
    """
    version_line = output.split("\n", 1)[0]
    version_pattern = re.compile(
        r"""
        ^                   # Beginning of line.
        Python              # Literally "Python".
        \s                  # Space.
        (?P<major>\d+)      # Major = one or more digits.
        \.                  # Dot.
        (?P<minor>\d+)      # Minor = one or more digits.
        (?:                 # Unnamed group for dot-micro.
            \.              # Dot.
            (?P<micro>\d+)  # Micro = one or more digit.
        )?                  # Micro is optional because pypa/pipenv#1893.
        .*                  # Trailing garbage.
        $                   # End of line.
    """,
        re.VERBOSE,
    )

    match = version_pattern.match(version_line)
    if not match:
        return None
    return match.groupdict(default="0")


def python_version(path_to_python):
    from .vendor.pythonfinder.utils import get_python_version

    if not path_to_python:
        return None
    try:
        version = get_python_version(path_to_python)
    except Exception:
        return None
    return version


def escape_grouped_arguments(s):
    """Prepares a string for the shell (on Windows too!)

    Only for use on grouped arguments (passed as a string to Popen)
    """
    if s is None:
        return None

    # Additional escaping for windows paths
    if os.name == "nt":
        s = "{}".format(s.replace("\\", "\\\\"))
    return '"' + s.replace("'", "'\\''") + '"'


def clean_pkg_version(version):
    """Uses pip to prepare a package version string, from our internal version."""
    return six.u(pep440_version(str(version).replace("==", "")))


class HackedPythonVersion(object):
    """A Beautiful hack, which allows us to tell pip which version of Python we're using."""

    def __init__(self, python_version, python_path):
        self.python_version = python_version
        self.python_path = python_path

    def __enter__(self):
        # Only inject when the value is valid
        if self.python_version:
            os.environ["PIP_PYTHON_VERSION"] = str(self.python_version)
        if self.python_path:
            os.environ["PIP_PYTHON_PATH"] = str(self.python_path)

    def __exit__(self, *args):
        # Restore original Python version information.
        try:
            del os.environ["PIP_PYTHON_VERSION"]
        except KeyError:
            pass


def prepare_pip_source_args(sources, pip_args=None):
    if pip_args is None:
        pip_args = []
    if sources:
        # Add the source to notpip.
        package_url = sources[0].get("url")
        if not package_url:
            raise PipenvUsageError("[[source]] section does not contain a URL.")
        pip_args.extend(["-i", package_url])
        # Trust the host if it's not verified.
        if not sources[0].get("verify_ssl", True):
            pip_args.extend(
                ["--trusted-host", urllib3_util.parse_url(package_url).host]
            )
        # Add additional sources as extra indexes.
        if len(sources) > 1:
            for source in sources[1:]:
                url = source.get("url")
                if not url:  # not harmless, just don't continue
                    continue
                pip_args.extend(["--extra-index-url", url])
                # Trust the host if it's not verified.
                if not source.get("verify_ssl", True):
                    pip_args.extend(
                        ["--trusted-host", urllib3_util.parse_url(url).host]
                    )
    return pip_args


@lru_cache()
def get_pipenv_sitedir():
    # type: () -> Optional[str]
    import pkg_resources
    site_dir = next(
        iter(d for d in pkg_resources.working_set if d.key.lower() == "pipenv"), None
    )
    if site_dir is not None:
        return site_dir.location
    return None


class Resolver(object):
    def __init__(self, constraints, req_dir, project, sources, clear=False, pre=False):
        from pipenv.patched.piptools import logging as piptools_logging
        if environments.is_verbose():
            logging.log.verbose = True
            piptools_logging.log.verbose = True
        self.initial_constraints = constraints
        self.req_dir = req_dir
        self.project = project
        self.sources = sources
        self.resolved_tree = set()
        self.hashes = {}
        self.clear = clear
        self.pre = pre
        self.results = None
        self._pip_args = None
        self._constraints = None
        self._parsed_constraints = None
        self._resolver = None
        self._repository = None
        self._session = None
        self._constraint_file = None
        self._pip_options = None
        self._pip_command = None
        self._retry_attempts = 0

    def __repr__(self):
        return (
            "<Resolver (constraints={self.initial_constraints}, req_dir={self.req_dir}, "
            "sources={self.sources})>".format(self=self)
        )

    @staticmethod
    @lru_cache()
    def _get_pip_command():
        from .vendor.pip_shims.shims import Command

        class PipCommand(Command):
            """Needed for pip-tools."""

            name = "PipCommand"

        from pipenv.patched.piptools.scripts.compile import get_pip_command
        return get_pip_command()

    @classmethod
    def get_metadata(
        cls,
        deps,  # type: List[str]
        index_lookup,  # type: Dict[str, str]
        markers_lookup,  # type: Dict[str, str]
        project,  # type: Project
        sources  # type: Dict[str, str]
    ):
        # type: (...) -> Tuple[Set[str], Dict[str, Dict[str, Union[str, bool, List[str]]]], Dict[str, str], Dict[str, str]]
        constraints = set()  # type: Set[str]
        skipped = dict()  # type: Dict[str, Dict[str, Union[str, bool, List[str]]]]
        if index_lookup is None:
            index_lookup = {}
        if markers_lookup is None:
            markers_lookup = {}
        for dep in deps:
            if not dep:
                continue
            req, req_idx, markers_idx = cls.parse_line(
                dep, index_lookup=index_lookup, markers_lookup=markers_lookup, project=project
            )
            index_lookup.update(req_idx)
            markers_lookup.update(markers_idx)
            constraint_update, lockfile_update = cls.get_deps_from_req(req)
            constraints |= constraint_update
            skipped.update(lockfile_update)
        return constraints, skipped, index_lookup, markers_lookup

    @classmethod
    def parse_line(
        cls,
        line,  # type: str
        index_lookup=None,  # type: Dict[str, str]
        markers_lookup=None,  # type: Dict[str, str]
        project=None  # type: Optional[Project]
    ):
        # type: (...) -> Tuple[Requirement, Dict[str, str], Dict[str, str]]
        from .vendor.requirementslib.models.requirements import Requirement
        if index_lookup is None:
            index_lookup = {}
        if markers_lookup is None:
            markers_lookup = {}
        if project is None:
            from .project import Project
            project = Project()
        url = None
        indexes, trusted_hosts, remainder = parse_indexes(line)
        if indexes:
            url = indexes[0]
        line = " ".join(remainder)
        req = Requirement.from_line(line)
        if url:
            index_lookup[req.normalized_name] = project.get_source(
                url=url, refresh=True).get("name")
        # strip the marker and re-add it later after resolution
        # but we will need a fallback in case resolution fails
        # eg pypiwin32
        if req.markers:
            markers_lookup[req.normalized_name] = req.markers.replace('"', "'")
        return req, index_lookup, markers_lookup

    @classmethod
    def get_deps_from_line(cls, line):
        # type: (str) -> Tuple[Set[str], Dict[str, Dict[str, Union[str, bool, List[str]]]]]
        req, _, _ = cls.parse_line(line)
        return cls.get_deps_from_req(req)

    @classmethod
    def get_deps_from_req(cls, req):
        # type: (Requirement) -> Tuple[Set[str], Dict[str, Dict[str, Union[str, bool, List[str]]]]]
        from requirementslib.models.utils import _requirement_to_str_lowercase_name
        constraints = set()  # type: Set[str]
        locked_deps = dict()  # type: Dict[str, Dict[str, Union[str, bool, List[str]]]]
        if req.is_file_or_url or req.is_vcs and not req.is_wheel:
            # for local packages with setup.py files and potential direct url deps:
            if req.is_vcs:
                req_list, lockfile = get_vcs_deps(reqs=[req])
                req = next(iter(req for req in req_list if req is not None), req_list)
                entry = lockfile[pep423_name(req.normalized_name)]
            else:
                _, entry = req.pipfile_entry
            parsed_line = req.req.parsed_line  # type: Line
            setup_info = None  # type: Any
            name = req.normalized_name
            setup_info = req.req.setup_info
            locked_deps[pep423_name(name)] = entry
            requirements = [v for v in getattr(setup_info, "requires", {}).values()]
            for r in requirements:
                if getattr(r, "url", None) and not getattr(r, "editable", False):
                    if r is not None:
                        if not r.url:
                            continue
                        line = _requirement_to_str_lowercase_name(r)
                        new_req, _, _ = cls.parse_line(line)
                    new_constraints, new_lock = cls.get_deps_from_req(new_req)
                    locked_deps.update(new_lock)
                    constraints |= new_constraints
                else:
                    if r is not None:
                        line = _requirement_to_str_lowercase_name(r)
                        constraints.add(line)
            # ensure the top level entry remains as provided
            # note that we shouldn't pin versions for editable vcs deps
            if (not req.is_vcs or (req.is_vcs and not req.editable)):
                if req.specifiers:
                    locked_deps[name]["version"] = req.specifiers
                elif parsed_line.setup_info and parsed_line.setup_info.version:
                    locked_deps[name]["version"] = "=={}".format(
                        parsed_line.setup_info.version
                    )
            # if not req.is_vcs:
            locked_deps.update({name: entry})
            if req.is_vcs and req.editable:
                constraints.add(req.constraint_line)
            if req.is_file_or_url and req.req.is_local and req.editable and (
                    req.req.setup_path is not None and os.path.exists(req.req.setup_path)):
                constraints.add(req.constraint_line)
        else:
            constraints.add(req.constraint_line)
            return constraints, locked_deps
        return constraints, locked_deps

    @property
    def pip_command(self):
        if self._pip_command is None:
            self._pip_command = self._get_pip_command()
        return self._pip_command

    def prepare_pip_args(self):
        pip_args = []
        if self.sources:
            pip_args = prepare_pip_source_args(self.sources, pip_args)
        return pip_args

    @property
    def pip_args(self):
        if self._pip_args is None:
            self._pip_args = self.prepare_pip_args()
        return self._pip_args

    def prepare_constraint_file(self):
        from pipenv.vendor.vistir.path import create_tracked_tempfile
        constraints_file = create_tracked_tempfile(
            mode="w",
            prefix="pipenv-",
            suffix="-constraints.txt",
            dir=self.req_dir,
            delete=False,
        )
        if self.sources:
            requirementstxt_sources = " ".join(self.pip_args) if self.pip_args else ""
            requirementstxt_sources = requirementstxt_sources.replace(" --", "\n--")
            constraints_file.write(u"{0}\n".format(requirementstxt_sources))
        constraints = self.initial_constraints
        constraints_file.write(u"\n".join([c for c in constraints]))
        constraints_file.close()
        return constraints_file.name

    @property
    def constraint_file(self):
        if self._constraint_file is None:
            self._constraint_file = self.prepare_constraint_file()
        return self._constraint_file

    @property
    def pip_options(self):
        if self._pip_options is None:
            pip_options, _ = self.pip_command.parser.parse_args(self.pip_args)
            pip_options.cache_dir = environments.PIPENV_CACHE_DIR
            self._pip_options = pip_options
        if environments.is_verbose():
            click_echo(
                crayons.blue("Using pip: {0}".format(" ".join(self.pip_args))), err=True
            )
        return self._pip_options

    @property
    def session(self):
        if self._session is None:
            self._session = self.pip_command._build_session(self.pip_options)
        return self._session

    @property
    def repository(self):
        if self._repository is None:
            from pipenv.patched.piptools.repositories.pypi import PyPIRepository
            self._repository = PyPIRepository(
                pip_options=self.pip_options, use_json=False, session=self.session
            )
        return self._repository

    @property
    def constraints(self):
        if self._constraints is None:
            from pip_shims.shims import parse_requirements
            self._constraints = parse_requirements(
                self.constraint_file, finder=self.repository.finder, session=self.session,
                options=self.pip_options
            )
        return self._constraints

    @property
    def parsed_constraints(self):
        if self._parsed_constraints is None:
            self._parsed_constraints = [c for c in self.constraints]
        return self._parsed_constraints

    def get_resolver(self, clear=False, pre=False):
        from pipenv.patched.piptools.resolver import Resolver
        self._resolver = Resolver(
            constraints=self.parsed_constraints, repository=self.repository,
            clear_caches=clear, prereleases=pre,
        )

    @property
    def resolver(self):
        if self._resolver is None:
            self.get_resolver(clear=self.clear, pre=self.pre)
        return self._resolver

    def resolve(self):
        from pipenv.vendor.pip_shims.shims import DistributionNotFound
        from pipenv.vendor.requests.exceptions import HTTPError
        from pipenv.patched.piptools.exceptions import NoCandidateFound
        from pipenv.patched.piptools.cache import CorruptCacheError
        from .exceptions import CacheError, ResolutionFailure
        try:
            results = self.resolver.resolve(max_rounds=environments.PIPENV_MAX_ROUNDS)
        except CorruptCacheError as e:
            if environments.PIPENV_IS_CI or self.clear:
                if self._retry_attempts < 3:
                    self.get_resolver(clear=True, pre=self.pre)
                    self._retry_attempts += 1
                    self.resolve()
            else:
                raise CacheError(e.path)
        except (NoCandidateFound, DistributionNotFound, HTTPError) as e:
            raise ResolutionFailure(message=str(e))
        else:
            self.results = results
            self.resolved_tree.update(results)
            return self.resolved_tree

    @classmethod
    def prepend_hash_types(cls, checksums):
        cleaned_checksums = []
        for checksum in checksums:
            if not checksum:
                continue
            if not checksum.startswith("sha256:"):
                checksum = "sha256:{0}".format(checksum)
            cleaned_checksums.append(checksum)
        return cleaned_checksums

    def collect_hashes(self, ireq):
        from .vendor.requests import ConnectionError
        collected_hashes = []
        if ireq in self.hashes:
            collected_hashes += list(self.hashes.get(ireq, []))
        if self._should_include_hash(ireq):
            try:
                hash_map = self.get_hash(ireq)
                collected_hashes += list(hash_map)
            except (ValueError, KeyError, IndexError, ConnectionError):
                pass
        elif any(
            "python.org" in source["url"] or "pypi.org" in source["url"]
            for source in self.sources
        ):
            pkg_url = "https://pypi.org/pypi/{0}/json".format(ireq.name)
            session = _get_requests_session()
            try:
                # Grab the hashes from the new warehouse API.
                r = session.get(pkg_url, timeout=10)
                api_releases = r.json()["releases"]
                cleaned_releases = {}
                for api_version, api_info in api_releases.items():
                    api_version = clean_pkg_version(api_version)
                    cleaned_releases[api_version] = api_info
                version = ""
                if ireq.specifier:
                    spec = next(iter(s for s in list(ireq.specifier._specs)), None)
                    if spec:
                        version = spec.version
                for release in cleaned_releases[version]:
                    collected_hashes.append(release["digests"]["sha256"])
                collected_hashes = self.prepend_hash_types(collected_hashes)
            except (ValueError, KeyError, ConnectionError):
                if environments.is_verbose():
                    click_echo(
                        "{0}: Error generating hash for {1}".format(
                            crayons.red("Warning", bold=True), ireq.name
                        ), err=True
                    )
        return collected_hashes

    @staticmethod
    def _should_include_hash(ireq):
        from pipenv.vendor.vistir.compat import Path, to_native_string
        from pipenv.vendor.vistir.path import url_to_path

        # We can only hash artifacts.
        try:
            if not ireq.link.is_artifact:
                return False
        except AttributeError:
            return False

        # But we don't want normal pypi artifcats since the normal resolver
        # handles those
        if is_pypi_url(ireq.link.url):
            return False

        # We also don't want to try to hash directories as this will fail
        # as these are editable deps and are not hashable.
        if (ireq.link.scheme == "file" and
                Path(to_native_string(url_to_path(ireq.link.url))).is_dir()):
            return False
        return True

    def get_hash(self, ireq, ireq_hashes=None):
        """
        Retrieve hashes for a specific ``InstallRequirement`` instance.

        :param ireq: An ``InstallRequirement`` to retrieve hashes for
        :type ireq: :class:`~pip_shims.InstallRequirement`
        :return: A set of hashes.
        :rtype: Set
        """

        # We _ALWAYS MUST PRIORITIZE_ the inclusion of hashes from local sources
        # PLEASE *DO NOT MODIFY THIS* TO CHECK WHETHER AN IREQ ALREADY HAS A HASH
        # RESOLVED. The resolver will pull hashes from PyPI and only from PyPI.
        # The entire purpose of this approach is to include missing hashes.
        # This fixes a race condition in resolution for missing dependency caches
        # see pypa/pipenv#3289
        if self._should_include_hash(ireq) and (
            not ireq_hashes or ireq.link.scheme == "file"
        ):
            if not ireq_hashes:
                ireq_hashes = set()
            new_hashes = self.resolver.repository._hash_cache.get_hash(ireq.link)
            ireq_hashes = add_to_set(ireq_hashes, new_hashes)
        else:
            ireq_hashes = set(ireq_hashes)
        # The _ONLY CASE_ where we flat out set the value is if it isn't present
        # It's a set, so otherwise we *always* need to do a union update
        if ireq not in self.hashes:
            return ireq_hashes
        else:
            return self.hashes[ireq] | ireq_hashes

    def resolve_hashes(self):
        if self.results is not None:
            resolved_hashes = self.resolver.resolve_hashes(self.results)
            for ireq, ireq_hashes in resolved_hashes.items():
                self.hashes[ireq] = self.get_hash(ireq, ireq_hashes=ireq_hashes)
            return self.hashes


def _show_warning(message, category, filename, lineno, line):
    warnings.showwarning(message=message, category=category, filename=filename,
                         lineno=lineno, file=sys.stderr, line=line)
    sys.stderr.flush()


def actually_resolve_deps(
    deps,
    index_lookup,
    markers_lookup,
    project,
    sources,
    clear,
    pre,
    req_dir=None,
):
    from pipenv.vendor.vistir.path import create_tracked_tempdir
    from pipenv.vendor.requirementslib.models.requirements import Requirement

    if not req_dir:
        req_dir = create_tracked_tempdir(suffix="-requirements", prefix="pipenv-")
    warning_list = []

    with warnings.catch_warnings(record=True) as warning_list:
        constraints, skipped, index_lookup, markers_lookup = Resolver.get_metadata(
            deps, index_lookup, markers_lookup, project, sources,
        )
        resolver = Resolver(constraints, req_dir, project, sources, clear=clear, pre=pre)
        resolved_tree = resolver.resolve()
        hashes = resolver.resolve_hashes()
        reqs = [(Requirement.from_ireq(ireq), ireq) for ireq in resolved_tree]
        results = {}
        for req, ireq in reqs:
            if (req.vcs and req.editable and not req.is_direct_url):
                continue
            collected_hashes = resolver.collect_hashes(ireq)
            if collected_hashes:
                req = req.add_hashes(collected_hashes)
            elif resolver._should_include_hash(ireq):
                existing_hashes = hashes.get(ireq, set())
                discovered_hashes = existing_hashes | resolver.get_hash(ireq)
                if discovered_hashes:
                    req = req.add_hashes(discovered_hashes)
                resolver.hashes[ireq] = discovered_hashes
            if req.specifiers:
                version = str(req.get_version())
            else:
                version = None
            index = index_lookup.get(req.normalized_name)
            markers = markers_lookup.get(req.normalized_name)
            req.index = index
            name, pf_entry = req.pipfile_entry
            name = pep423_name(req.name)
            entry = {}
            if isinstance(pf_entry, six.string_types):
                entry["version"] = pf_entry.lstrip("=")
            else:
                entry.update(pf_entry)
                if version is not None:
                    entry["version"] = version
                if req.line_instance.is_direct_url:
                    entry["file"] = req.req.uri
            if collected_hashes:
                entry["hashes"] = sorted(set(collected_hashes))
            entry["name"] = name
            if index:  # and index != next(iter(project.sources), {}).get("name"):
                entry.update({"index": index})
            if markers:
                entry.update({"markers": markers})
            entry = translate_markers(entry)
            if name in results:
                results[name].update(entry)
            else:
                results[name] = entry
        for k in list(skipped.keys()):
            req = Requirement.from_pipfile(k, skipped[k])
            ref = None
            if req.is_vcs:
                ref = req.commit_hash
            ireq = req.as_ireq()
            entry = skipped[k].copy()
            entry["name"] = req.name
            ref = ref if ref is not None else entry.get("ref")
            if ref:
                entry["ref"] = ref
            if resolver._should_include_hash(ireq):
                collected_hashes = resolver.collect_hashes(ireq)
                if collected_hashes:
                    entry["hashes"] = sorted(set(collected_hashes))
            if k in results:
                results[k].update(entry)
            else:
                results[k] = entry
        results = list(results.values())
    for warning in warning_list:
        _show_warning(warning.message, warning.category, warning.filename, warning.lineno,
                      warning.line)
    return (results, hashes, markers_lookup, resolver, skipped)


@contextlib.contextmanager
def create_spinner(text, nospin=None, spinner_name=None):
    import vistir.spin
    if not spinner_name:
        spinner_name = environments.PIPENV_SPINNER
    if nospin is None:
        nospin = environments.PIPENV_NOSPIN
    with vistir.spin.create_spinner(
            spinner_name=spinner_name,
            start_text=vistir.compat.fs_str(text),
            nospin=nospin, write_to_stdout=False
    ) as sp:
        yield sp


def resolve(cmd, sp):
    import delegator
    from .cmdparse import Script
    from .vendor.pexpect.exceptions import EOF, TIMEOUT
    from .vendor.vistir.compat import to_native_string
    EOF.__module__ = "pexpect.exceptions"
    from ._compat import decode_output
    c = delegator.run(Script.parse(cmd).cmdify(), block=False, env=os.environ.copy())
    _out = decode_output("")
    result = None
    out = to_native_string("")
    while True:
        try:
            result = c.expect(u"\n", timeout=environments.PIPENV_INSTALL_TIMEOUT)
        except (EOF, TIMEOUT):
            pass
        if result is None:
            break
        _out = c.subprocess.before
        if _out is not None:
            _out = decode_output("{0}".format(_out))
            out += _out
            sp.text = to_native_string("{0}".format(_out[:100]))
        if environments.is_verbose():
            if _out is not None:
                sp._hide_cursor()
                sp.write(_out.rstrip())
                sp._show_cursor()
    c.block()
    if c.return_code != 0:
        sp.red.fail(environments.PIPENV_SPINNER_FAIL_TEXT.format(
            "Locking Failed!"
        ))
        click_echo(c.out.strip(), err=True)
        click_echo(c.err.strip(), err=True)
        sys.exit(c.return_code)
    return c


def get_locked_dep(dep, pipfile_section, prefer_pipfile=True):
    # the prefer pipfile flag is not used yet, but we are introducing
    # it now for development purposes
    # TODO: Is this implementation clear? How can it be improved?
    entry = None
    cleaner_kwargs = {
        "is_top_level": False,
        "pipfile_entry": None
    }
    if isinstance(dep, Mapping) and dep.get("name", ""):
        dep_name = pep423_name(dep["name"])
        name = next(iter(
            k for k in pipfile_section.keys()
            if pep423_name(k) == dep_name
        ), None)
        entry = pipfile_section[name] if name else None

    if entry:
        cleaner_kwargs.update({"is_top_level": True, "pipfile_entry": entry})
    lockfile_entry = clean_resolved_dep(dep, **cleaner_kwargs)
    if entry and isinstance(entry, Mapping):
        version = entry.get("version", "") if entry else ""
    else:
        version = entry if entry else ""
    lockfile_name, lockfile_dict = lockfile_entry.copy().popitem()
    lockfile_version = lockfile_dict.get("version", "")
    # Keep pins from the lockfile
    if prefer_pipfile and lockfile_version != version and version.startswith("=="):
        lockfile_dict["version"] = version
    lockfile_entry[lockfile_name] = lockfile_dict
    return lockfile_entry


def prepare_lockfile(results, pipfile, lockfile):
    # from .vendor.requirementslib.utils import is_vcs
    for dep in results:
        if not dep:
            continue
        # Merge in any relevant information from the pipfile entry, including
        # markers, normalized names, URL info, etc that we may have dropped during lock
        # if not is_vcs(dep):
        lockfile_entry = get_locked_dep(dep, pipfile)
        name = next(iter(k for k in lockfile_entry.keys()))
        current_entry = lockfile.get(name)
        if current_entry:
            if not isinstance(current_entry, Mapping):
                lockfile[name] = lockfile_entry[name]
            else:
                lockfile[name].update(lockfile_entry[name])
        else:
            lockfile[name] = lockfile_entry[name]
    return lockfile


def venv_resolve_deps(
    deps,
    which,
    project,
    pre=False,
    clear=False,
    allow_global=False,
    pypi_mirror=None,
    dev=False,
    pipfile=None,
    lockfile=None
):
    """
    Resolve dependencies for a pipenv project, acts as a portal to the target environment.

    Regardless of whether a virtual environment is present or not, this will spawn
    a subproces which is isolated to the target environment and which will perform
    dependency resolution.  This function reads the output of that call and mutates
    the provided lockfile accordingly, returning nothing.

    :param List[:class:`~requirementslib.Requirement`] deps: A list of dependencies to resolve.
    :param Callable which: [description]
    :param project: The pipenv Project instance to use during resolution
    :param Optional[bool] pre: Whether to resolve pre-release candidates, defaults to False
    :param Optional[bool] clear: Whether to clear the cache during resolution, defaults to False
    :param Optional[bool] allow_global: Whether to use *sys.executable* as the python binary, defaults to False
    :param Optional[str] pypi_mirror: A URL to substitute any time *pypi.org* is encountered, defaults to None
    :param Optional[bool] dev: Whether to target *dev-packages* or not, defaults to False
    :param pipfile: A Pipfile section to operate on, defaults to None
    :type pipfile: Optional[Dict[str, Union[str, Dict[str, bool, List[str]]]]]
    :param Dict[str, Any] lockfile: A project lockfile to mutate, defaults to None
    :raises RuntimeError: Raised on resolution failure
    :return: Nothing
    :rtype: None
    """

    from .vendor.vistir.misc import fs_str
    from .vendor.vistir.compat import Path, JSONDecodeError
    from .vendor.vistir.path import create_tracked_tempdir
    from . import resolver
    import json

    results = []
    pipfile_section = "dev-packages" if dev else "packages"
    lockfile_section = "develop" if dev else "default"
    if not deps:
        if not project.pipfile_exists:
            return None
        # This is a requirementslib pipfile instance which provides `Requirement` instances
        # rather than simply locked dependencies in a lockfile format
        deps = convert_deps_to_pip(
            project.parsed_pipfile.get(pipfile_section, {}), project=project,
            r=False, include_index=True
        )
    if not deps:
        return None

    if not pipfile:
        pipfile = getattr(project, pipfile_section, {})
    if not lockfile:
        lockfile = project._lockfile
    req_dir = create_tracked_tempdir(prefix="pipenv", suffix="requirements")
    constraints = set(deps)
    cmd = [
        which("python", allow_global=allow_global),
        Path(resolver.__file__.rstrip("co")).as_posix()
    ]
    if pre:
        cmd.append("--pre")
    if clear:
        cmd.append("--clear")
    if allow_global:
        cmd.append("--system")
    with temp_environ():
        os.environ.update({fs_str(k): fs_str(val) for k, val in os.environ.items()})
        os.environ["PIPENV_PACKAGES"] = str("\n".join(constraints))
        if pypi_mirror:
            os.environ["PIPENV_PYPI_MIRROR"] = str(pypi_mirror)
        os.environ["PIPENV_VERBOSITY"] = str(environments.PIPENV_VERBOSITY)
        os.environ["PIPENV_REQ_DIR"] = fs_str(req_dir)
        os.environ["PIP_NO_INPUT"] = fs_str("1")
        os.environ["PIPENV_SITE_DIR"] = get_pipenv_sitedir()
        with create_spinner(text=fs_str("Locking...")) as sp:
            c = resolve(cmd, sp)
            results = c.out.strip()
            sp.green.ok(environments.PIPENV_SPINNER_OK_TEXT.format("Success!"))
    if environments.is_verbose():
        click_echo(results.split("RESULTS:")[1], err=True)
    try:
        results = json.loads(results.split("RESULTS:")[1].strip())

    except (IndexError, JSONDecodeError):
        click_echo(c.out.strip(), err=True)
        click_echo(c.err.strip(), err=True)
        raise RuntimeError("There was a problem with locking.")
    if lockfile_section not in lockfile:
        lockfile[lockfile_section] = {}
    prepare_lockfile(results, pipfile, lockfile[lockfile_section])


def resolve_deps(
    deps,
    which,
    project,
    sources=None,
    python=False,
    clear=False,
    pre=False,
    allow_global=False,
    req_dir=None
):
    """Given a list of dependencies, return a resolved list of dependencies,
    using pip-tools -- and their hashes, using the warehouse API / pip.
    """
    index_lookup = {}
    markers_lookup = {}
    python_path = which("python", allow_global=allow_global)
    if not os.environ.get("PIP_SRC"):
        os.environ["PIP_SRC"] = project.virtualenv_src_location
    backup_python_path = sys.executable
    results = []
    if not deps:
        return results
    # First (proper) attempt:
    req_dir = req_dir if req_dir else os.environ.get("req_dir", None)
    if not req_dir:
        from .vendor.vistir.path import create_tracked_tempdir
        req_dir = create_tracked_tempdir(prefix="pipenv-", suffix="-requirements")
    with HackedPythonVersion(python_version=python, python_path=python_path):
        try:
            resolved_tree, hashes, markers_lookup, resolver, skipped = actually_resolve_deps(
                deps,
                index_lookup,
                markers_lookup,
                project,
                sources,
                clear,
                pre,
                req_dir=req_dir,
            )
        except RuntimeError:
            # Don't exit here, like usual.
            resolved_tree = None
    # Second (last-resort) attempt:
    if resolved_tree is None:
        with HackedPythonVersion(
            python_version=".".join([str(s) for s in sys.version_info[:3]]),
            python_path=backup_python_path,
        ):
            try:
                # Attempt to resolve again, with different Python version information,
                # particularly for particularly particular packages.
                resolved_tree, hashes, markers_lookup, resolver, skipped = actually_resolve_deps(
                    deps,
                    index_lookup,
                    markers_lookup,
                    project,
                    sources,
                    clear,
                    pre,
                    req_dir=req_dir,
                )
            except RuntimeError:
                sys.exit(1)
    return resolved_tree


def is_star(val):
    return isinstance(val, six.string_types) and val == "*"


def is_pinned(val):
    if isinstance(val, Mapping):
        val = val.get("version")
    return isinstance(val, six.string_types) and val.startswith("==")


def convert_deps_to_pip(deps, project=None, r=True, include_index=True):
    """"Converts a Pipfile-formatted dependency to a pip-formatted one."""
    from .vendor.requirementslib.models.requirements import Requirement

    dependencies = []
    for dep_name, dep in deps.items():
        if project:
            project.clear_pipfile_cache()
        indexes = getattr(project, "pipfile_sources", []) if project is not None else []
        new_dep = Requirement.from_pipfile(dep_name, dep)
        if new_dep.index:
            include_index = True
        req = new_dep.as_line(sources=indexes if include_index else None).strip()
        dependencies.append(req)
    if not r:
        return dependencies

    # Write requirements.txt to tmp directory.
    from .vendor.vistir.path import create_tracked_tempfile
    f = create_tracked_tempfile(suffix="-requirements.txt", delete=False)
    f.write("\n".join(dependencies).encode("utf-8"))
    f.close()
    return f.name


def mkdir_p(newdir):
    """works the way a good mkdir should :)
        - already exists, silently complete
        - regular file in the way, raise an exception
        - parent directory(ies) does not exist, make them as well
        From: http://code.activestate.com/recipes/82465-a-friendly-mkdir/
    """
    if os.path.isdir(newdir):
        pass
    elif os.path.isfile(newdir):
        raise OSError(
            "a file with the same name as the desired dir, '{0}', already exists.".format(
                newdir
            )
        )

    else:
        head, tail = os.path.split(newdir)
        if head and not os.path.isdir(head):
            mkdir_p(head)
        if tail:
            # Even though we've checked that the directory doesn't exist above, it might exist
            # now if some other process has created it between now and the time we checked it.
            try:
                os.mkdir(newdir)
            except OSError as exn:
                # If we failed because the directory does exist, that's not a problem -
                # that's what we were trying to do anyway. Only re-raise the exception
                # if we failed for some other reason.
                if exn.errno != errno.EEXIST:
                    raise


def is_required_version(version, specified_version):
    """Check to see if there's a hard requirement for version
    number provided in the Pipfile.
    """
    # Certain packages may be defined with multiple values.
    if isinstance(specified_version, dict):
        specified_version = specified_version.get("version", "")
    if specified_version.startswith("=="):
        return version.strip() == specified_version.split("==")[1].strip()

    return True


def is_editable(pipfile_entry):
    if hasattr(pipfile_entry, "get"):
        return pipfile_entry.get("editable", False) and any(
            pipfile_entry.get(key) for key in ("file", "path") + VCS_LIST
        )
    return False


def is_installable_file(path):
    """Determine if a path can potentially be installed"""
    from .vendor.pip_shims.shims import is_installable_dir, is_archive_file
    from .patched.notpip._internal.utils.packaging import specifiers
    from ._compat import Path

    if hasattr(path, "keys") and any(
        key for key in path.keys() if key in ["file", "path"]
    ):
        path = urlparse(path["file"]).path if "file" in path else path["path"]
    if not isinstance(path, six.string_types) or path == "*":
        return False

    # If the string starts with a valid specifier operator, test if it is a valid
    # specifier set before making a path object (to avoid breaking windows)
    if any(path.startswith(spec) for spec in "!=<>~"):
        try:
            specifiers.SpecifierSet(path)
        # If this is not a valid specifier, just move on and try it as a path
        except specifiers.InvalidSpecifier:
            pass
        else:
            return False

    if not os.path.exists(os.path.abspath(path)):
        return False

    lookup_path = Path(path)
    absolute_path = "{0}".format(lookup_path.absolute())
    if lookup_path.is_dir() and is_installable_dir(absolute_path):
        return True

    elif lookup_path.is_file() and is_archive_file(absolute_path):
        return True

    return False


def is_file(package):
    """Determine if a package name is for a File dependency."""
    if hasattr(package, "keys"):
        return any(key for key in package.keys() if key in ["file", "path"])

    if os.path.exists(str(package)):
        return True

    for start in SCHEME_LIST:
        if str(package).startswith(start):
            return True

    return False


def pep440_version(version):
    """Normalize version to PEP 440 standards"""
    from .vendor.pip_shims.shims import parse_version

    # Use pip built-in version parser.
    return str(parse_version(version))


def pep423_name(name):
    """Normalize package name to PEP 423 style standard."""
    name = name.lower()
    if any(i not in name for i in (VCS_LIST + SCHEME_LIST)):
        return name.replace("_", "-")

    else:
        return name


def proper_case(package_name):
    """Properly case project name from pypi.org."""
    # Hit the simple API.
    r = _get_requests_session().get(
        "https://pypi.org/pypi/{0}/json".format(package_name), timeout=0.3, stream=True
    )
    if not r.ok:
        raise IOError(
            "Unable to find package {0} in PyPI repository.".format(package_name)
        )

    r = parse.parse("https://pypi.org/pypi/{name}/json", r.url)
    good_name = r["name"]
    return good_name


def split_section(input_file, section_suffix, test_function):
    """
    Split a pipfile or a lockfile section out by section name and test function

        :param dict input_file: A dictionary containing either a pipfile or lockfile
        :param str section_suffix: A string of the name of the section
        :param func test_function: A test function to test against the value in the key/value pair

    >>> split_section(my_lockfile, 'vcs', is_vcs)
    {
        'default': {
            "six": {
                "hashes": [
                    "sha256:832dc0e10feb1aa2c68dcc57dbb658f1c7e65b9b61af69048abc87a2db00a0eb",
                    "sha256:70e8a77beed4562e7f14fe23a786b54f6296e34344c23bc42f07b15018ff98e9"
                ],
                "version": "==1.11.0"
            }
        },
        'default-vcs': {
            "e1839a8": {
                "editable": true,
                "path": "."
            }
        }
    }
    """
    pipfile_sections = ("packages", "dev-packages")
    lockfile_sections = ("default", "develop")
    if any(section in input_file for section in pipfile_sections):
        sections = pipfile_sections
    elif any(section in input_file for section in lockfile_sections):
        sections = lockfile_sections
    else:
        # return the original file if we can't find any pipfile or lockfile sections
        return input_file

    for section in sections:
        split_dict = {}
        entries = input_file.get(section, {})
        for k in list(entries.keys()):
            if test_function(entries.get(k)):
                split_dict[k] = entries.pop(k)
        input_file["-".join([section, section_suffix])] = split_dict
    return input_file


def get_windows_path(*args):
    """Sanitize a path for windows environments

    Accepts an arbitrary list of arguments and makes a clean windows path"""
    return os.path.normpath(os.path.join(*args))


def find_windows_executable(bin_path, exe_name):
    """Given an executable name, search the given location for an executable"""
    requested_path = get_windows_path(bin_path, exe_name)
    if os.path.isfile(requested_path):
        return requested_path

    try:
        pathext = os.environ["PATHEXT"]
    except KeyError:
        pass
    else:
        for ext in pathext.split(os.pathsep):
            path = get_windows_path(bin_path, exe_name + ext.strip().lower())
            if os.path.isfile(path):
                return path

    return find_executable(exe_name)


def path_to_url(path):
    from ._compat import Path

    return Path(normalize_drive(os.path.abspath(path))).as_uri()


def normalize_path(path):
    return os.path.expandvars(os.path.expanduser(
        os.path.normcase(os.path.normpath(os.path.abspath(str(path))))
    ))


def get_url_name(url):
    if not isinstance(url, six.string_types):
        return
    return urllib3_util.parse_url(url).host


def get_canonical_names(packages):
    """Canonicalize a list of packages and return a set of canonical names"""
    from .vendor.packaging.utils import canonicalize_name

    if not isinstance(packages, Sequence):
        if not isinstance(packages, six.string_types):
            return packages
        packages = [packages,]
    return set([canonicalize_name(pkg) for pkg in packages if pkg])


def walk_up(bottom):
    """Mimic os.walk, but walk 'up' instead of down the directory tree.
    From: https://gist.github.com/zdavkeos/1098474
    """
    bottom = os.path.realpath(bottom)
    # Get files in current dir.
    try:
        names = os.listdir(bottom)
    except Exception:
        return

    dirs, nondirs = [], []
    for name in names:
        if os.path.isdir(os.path.join(bottom, name)):
            dirs.append(name)
        else:
            nondirs.append(name)
    yield bottom, dirs, nondirs

    new_path = os.path.realpath(os.path.join(bottom, ".."))
    # See if we are at the top.
    if new_path == bottom:
        return

    for x in walk_up(new_path):
        yield x


def find_requirements(max_depth=3):
    """Returns the path of a Pipfile in parent directories."""
    i = 0
    for c, d, f in walk_up(os.getcwd()):
        i += 1
        if i < max_depth:
            if "requirements.txt":
                r = os.path.join(c, "requirements.txt")
                if os.path.isfile(r):
                    return r

    raise RuntimeError("No requirements.txt found!")


# Borrowed from Pew.
# See https://github.com/berdario/pew/blob/master/pew/_utils.py#L82
@contextmanager
def temp_environ():
    """Allow the ability to set os.environ temporarily"""
    environ = dict(os.environ)
    try:
        yield

    finally:
        os.environ.clear()
        os.environ.update(environ)


@contextmanager
def temp_path():
    """Allow the ability to set os.environ temporarily"""
    path = [p for p in sys.path]
    try:
        yield
    finally:
        sys.path = [p for p in path]


def load_path(python):
    from ._compat import Path
    import delegator
    import json
    python = Path(python).as_posix()
    json_dump_commmand = '"import json, sys; print(json.dumps(sys.path));"'
    c = delegator.run('"{0}" -c {1}'.format(python, json_dump_commmand))
    if c.return_code == 0:
        return json.loads(c.out.strip())
    else:
        return []


def is_valid_url(url):
    """Checks if a given string is an url"""
    pieces = urlparse(url)
    return all([pieces.scheme, pieces.netloc])


def is_pypi_url(url):
    return bool(re.match(r"^http[s]?:\/\/pypi(?:\.python)?\.org\/simple[\/]?$", url))


def replace_pypi_sources(sources, pypi_replacement_source):
    return [pypi_replacement_source] + [
        source for source in sources if not is_pypi_url(source["url"])
    ]


def create_mirror_source(url):
    return {
        "url": url,
        "verify_ssl": url.startswith("https://"),
        "name": urlparse(url).hostname,
    }


def download_file(url, filename):
    """Downloads file from url to a path with filename"""
    r = _get_requests_session().get(url, stream=True)
    if not r.ok:
        raise IOError("Unable to download file")

    with open(filename, "wb") as f:
        f.write(r.content)


def normalize_drive(path):
    """Normalize drive in path so they stay consistent.

    This currently only affects local drives on Windows, which can be
    identified with either upper or lower cased drive names. The case is
    always converted to uppercase because it seems to be preferred.

    See: <https://github.com/pypa/pipenv/issues/1218>
    """
    if os.name != "nt" or not isinstance(path, six.string_types):
        return path

    drive, tail = os.path.splitdrive(path)
    # Only match (lower cased) local drives (e.g. 'c:'), not UNC mounts.
    if drive.islower() and len(drive) == 2 and drive[1] == ":":
        return "{}{}".format(drive.upper(), tail)

    return path


def is_readonly_path(fn):
    """Check if a provided path exists and is readonly.

    Permissions check is `bool(path.stat & stat.S_IREAD)` or `not os.access(path, os.W_OK)`
    """
    if os.path.exists(fn):
        return (os.stat(fn).st_mode & stat.S_IREAD) or not os.access(fn, os.W_OK)

    return False


def set_write_bit(fn):
    if isinstance(fn, six.string_types) and not os.path.exists(fn):
        return
    os.chmod(fn, stat.S_IWRITE | stat.S_IWUSR | stat.S_IRUSR)
    return


def rmtree(directory, ignore_errors=False):
    shutil.rmtree(
        directory, ignore_errors=ignore_errors, onerror=handle_remove_readonly
    )


def handle_remove_readonly(func, path, exc):
    """Error handler for shutil.rmtree.

    Windows source repo folders are read-only by default, so this error handler
    attempts to set them as writeable and then proceed with deletion."""
    # Check for read-only attribute
    default_warning_message = (
        "Unable to remove file due to permissions restriction: {!r}"
    )
    # split the initial exception out into its type, exception, and traceback
    exc_type, exc_exception, exc_tb = exc
    if is_readonly_path(path):
        # Apply write permission and call original function
        set_write_bit(path)
        try:
            func(path)
        except (OSError, IOError) as e:
            if e.errno in [errno.EACCES, errno.EPERM]:
                warnings.warn(default_warning_message.format(path), ResourceWarning)
                return

    if exc_exception.errno in [errno.EACCES, errno.EPERM]:
        warnings.warn(default_warning_message.format(path), ResourceWarning)
        return

    raise exc


def escape_cmd(cmd):
    if any(special_char in cmd for special_char in ["<", ">", "&", ".", "^", "|", "?"]):
        cmd = '\"{0}\"'.format(cmd)
    return cmd


def safe_expandvars(value):
    """Call os.path.expandvars if value is a string, otherwise do nothing.
    """
    if isinstance(value, six.string_types):
        return os.path.expandvars(value)
    return value


def get_vcs_deps(
    project=None,
    dev=False,
    pypi_mirror=None,
    packages=None,
    reqs=None
):
    from .vendor.requirementslib.models.requirements import Requirement

    section = "vcs_dev_packages" if dev else "vcs_packages"
    if reqs is None:
        reqs = []
    lockfile = {}
    if not reqs:
        if not project and not packages:
            raise ValueError(
                "Must supply either a project or a pipfile section to lock vcs dependencies."
            )
        if not packages:
            try:
                packages = getattr(project, section)
            except AttributeError:
                return [], []
        reqs = [Requirement.from_pipfile(name, entry) for name, entry in packages.items()]
    result = []
    for requirement in reqs:
        name = requirement.normalized_name
        commit_hash = None
        if requirement.is_vcs:
            try:
                with temp_path(), locked_repository(requirement) as repo:
                    from pipenv.vendor.requirementslib.models.requirements import Requirement
                    # from distutils.sysconfig import get_python_lib
                    # sys.path = [repo.checkout_directory, "", ".", get_python_lib(plat_specific=0)]
                    commit_hash = repo.get_commit_hash()
                    name = requirement.normalized_name
                    version = requirement._specifiers = "=={0}".format(requirement.req.setup_info.version)
                    lockfile[name] = requirement.pipfile_entry[1]
                    lockfile[name]['ref'] = commit_hash
                    result.append(requirement)
                    version = requirement.specifiers
                    if not version and requirement.specifiers:
                        version = requirement.specifiers
                    if version:
                        lockfile[name]['version'] = version
            except OSError:
                continue
    return result, lockfile


def translate_markers(pipfile_entry):
    """Take a pipfile entry and normalize its markers

    Provide a pipfile entry which may have 'markers' as a key or it may have
    any valid key from `packaging.markers.marker_context.keys()` and standardize
    the format into {'markers': 'key == "some_value"'}.

    :param pipfile_entry: A dictionariy of keys and values representing a pipfile entry
    :type pipfile_entry: dict
    :returns: A normalized dictionary with cleaned marker entries
    """
    if not isinstance(pipfile_entry, Mapping):
        raise TypeError("Entry is not a pipfile formatted mapping.")
    from .vendor.distlib.markers import DEFAULT_CONTEXT as marker_context
    from .vendor.packaging.markers import Marker
    from .vendor.vistir.misc import dedup

    allowed_marker_keys = ["markers"] + [k for k in marker_context.keys()]
    provided_keys = list(pipfile_entry.keys()) if hasattr(pipfile_entry, "keys") else []
    pipfile_markers = [k for k in provided_keys if k in allowed_marker_keys]
    new_pipfile = dict(pipfile_entry).copy()
    marker_set = set()
    if "markers" in new_pipfile:
        marker = str(Marker(new_pipfile.pop("markers")))
        if 'extra' not in marker:
            marker_set.add(marker)
    for m in pipfile_markers:
        entry = "{0}".format(pipfile_entry[m])
        if m != "markers":
            marker_set.add(str(Marker("{0}{1}".format(m, entry))))
            new_pipfile.pop(m)
    if marker_set:
        new_pipfile["markers"] = str(Marker(" or ".join(
            "{0}".format(s) if " and " in s else s
            for s in sorted(dedup(marker_set))
        ))).replace('"', "'")
    return new_pipfile


def clean_resolved_dep(dep, is_top_level=False, pipfile_entry=None):
    from .vendor.requirementslib.utils import is_vcs
    name = pep423_name(dep["name"])
    lockfile = {}
    # We use this to determine if there are any markers on top level packages
    # So we can make sure those win out during resolution if the packages reoccur
    if "version" in dep:
        version = "{0}".format(dep["version"])
        if not version.startswith("=="):
            version = "=={0}".format(version)
        lockfile["version"] = version
    if is_vcs(dep):
        ref = dep.get("ref", None)
        if ref is not None:
            lockfile["ref"] = ref
        vcs_type = next(iter(k for k in dep.keys() if k in VCS_LIST), None)
        if vcs_type:
            lockfile[vcs_type] = dep[vcs_type]
        if "subdirectory" in dep:
            lockfile["subdirectory"] = dep["subdirectory"]
    for key in ["hashes", "index", "extras", "editable"]:
        if key in dep:
            lockfile[key] = dep[key]
    # In case we lock a uri or a file when the user supplied a path
    # remove the uri or file keys from the entry and keep the path
    fs_key = next(iter(k for k in ["path", "file"] if k in dep), None)
    pipfile_fs_key = None
    if pipfile_entry:
        pipfile_fs_key = next(iter(k for k in ["path", "file"] if k in pipfile_entry), None)
    if fs_key and pipfile_fs_key and fs_key != pipfile_fs_key:
        lockfile[pipfile_fs_key] = pipfile_entry[pipfile_fs_key]
    elif fs_key is not None:
        lockfile[fs_key] = dep[fs_key]

    # If a package is **PRESENT** in the pipfile but has no markers, make sure we
    # **NEVER** include markers in the lockfile
    if "markers" in dep:
        # First, handle the case where there is no top level dependency in the pipfile
        if not is_top_level:
            try:
                lockfile["markers"] = translate_markers(dep)["markers"]
            except TypeError:
                pass
        # otherwise make sure we are prioritizing whatever the pipfile says about the markers
        # If the pipfile says nothing, then we should put nothing in the lockfile
        else:
            try:
                pipfile_entry = translate_markers(pipfile_entry)
                lockfile["markers"] = pipfile_entry.get("markers")
            except TypeError:
                pass
    return {name: lockfile}


def get_workon_home():
    from ._compat import Path

    workon_home = os.environ.get("WORKON_HOME")
    if not workon_home:
        if os.name == "nt":
            workon_home = "~/.virtualenvs"
        else:
            workon_home = os.path.join(
                os.environ.get("XDG_DATA_HOME", "~/.local/share"), "virtualenvs"
            )
    # Create directory if it does not already exist
    expanded_path = Path(os.path.expandvars(workon_home)).expanduser()
    mkdir_p(str(expanded_path))
    return expanded_path


def is_virtual_environment(path):
    """Check if a given path is a virtual environment's root.

    This is done by checking if the directory contains a Python executable in
    its bin/Scripts directory. Not technically correct, but good enough for
    general usage.
    """
    if not path.is_dir():
        return False
    for bindir_name in ('bin', 'Scripts'):
        for python in path.joinpath(bindir_name).glob('python*'):
            try:
                exeness = python.is_file() and os.access(str(python), os.X_OK)
            except OSError:
                exeness = False
            if exeness:
                return True
    return False


@contextmanager
def locked_repository(requirement):
    from .vendor.vistir.path import create_tracked_tempdir
    if not requirement.is_vcs:
        return
    original_base = os.environ.pop("PIP_SHIMS_BASE_MODULE", None)
    os.environ["PIP_SHIMS_BASE_MODULE"] = fs_str("pipenv.patched.notpip")
    src_dir = create_tracked_tempdir(prefix="pipenv-", suffix="-src")
    try:
        with requirement.req.locked_vcs_repo(src_dir=src_dir) as repo:
            yield repo
    finally:
        if original_base:
            os.environ["PIP_SHIMS_BASE_MODULE"] = original_base


@contextmanager
def chdir(path):
    """Context manager to change working directories."""
    from ._compat import Path
    if not path:
        return
    prev_cwd = Path.cwd().as_posix()
    if isinstance(path, Path):
        path = path.as_posix()
    os.chdir(str(path))
    try:
        yield
    finally:
        os.chdir(prev_cwd)


def looks_like_dir(path):
    seps = (sep for sep in (os.path.sep, os.path.altsep) if sep is not None)
    return any(sep in path for sep in seps)


def parse_indexes(line):
    from argparse import ArgumentParser
    parser = ArgumentParser("indexes")
    parser.add_argument(
        "--index", "-i", "--index-url",
        metavar="index_url", action="store", nargs="?",
    )
    parser.add_argument(
        "--extra-index-url", "--extra-index",
        metavar="extra_indexes",action="append",
    )
    parser.add_argument("--trusted-host", metavar="trusted_hosts", action="append")
    args, remainder = parser.parse_known_args(line.split())
    index = [] if not args.index else [args.index,]
    extra_indexes = [] if not args.extra_index_url else args.extra_index_url
    indexes = index + extra_indexes
    trusted_hosts = args.trusted_host if args.trusted_host else []
    return indexes, trusted_hosts, remainder


@contextmanager
def sys_version(version_tuple):
    """
    Set a temporary sys.version_info tuple

    :param version_tuple: a fake sys.version_info tuple
    """

    old_version = sys.version_info
    sys.version_info = version_tuple
    yield
    sys.version_info = old_version


def add_to_set(original_set, element):
    """Given a set and some arbitrary element, add the element(s) to the set"""
    if not element:
        return original_set
    if isinstance(element, Set):
        original_set |= element
    elif isinstance(element, (list, tuple)):
        original_set |= set(element)
    else:
        original_set.add(element)
    return original_set


def is_url_equal(url, other_url):
    # type: (str, str) -> bool
    """
    Compare two urls by scheme, host, and path, ignoring auth

    :param str url: The initial URL to compare
    :param str url: Second url to compare to the first
    :return: Whether the URLs are equal without **auth**, **query**, and **fragment**
    :rtype: bool

    >>> is_url_equal("https://user:pass@mydomain.com/some/path?some_query",
                     "https://user2:pass2@mydomain.com/some/path")
    True

    >>> is_url_equal("https://user:pass@mydomain.com/some/path?some_query",
                 "https://mydomain.com/some?some_query")
    False
    """
    if not isinstance(url, six.string_types):
        raise TypeError("Expected string for url, received {0!r}".format(url))
    if not isinstance(other_url, six.string_types):
        raise TypeError("Expected string for url, received {0!r}".format(other_url))
    parsed_url = urllib3_util.parse_url(url)
    parsed_other_url = urllib3_util.parse_url(other_url)
    unparsed = parsed_url._replace(auth=None, query=None, fragment=None).url
    unparsed_other = parsed_other_url._replace(auth=None, query=None, fragment=None).url
    return unparsed == unparsed_other


<<<<<<< HEAD
def get_pipenv_dist(pkg="pipenv", pipenv_site=None):
    from .resolver import find_site_path
    pipenv_libdir = os.path.dirname(os.path.abspath(__file__))
    if pipenv_site is None:
        pipenv_site = os.path.dirname(pipenv_libdir)
    pipenv_dist, _ = find_site_path(pkg, site_dir=pipenv_site)
    return pipenv_dist
=======
@lru_cache()
def make_posix(path):
    # type: (str) -> str
    """
    Convert a path with possible windows-style separators to a posix-style path
    (with **/** separators instead of **\\** separators).

    :param Text path: A path to convert.
    :return: A converted posix-style path
    :rtype: Text

    >>> make_posix("c:/users/user/venvs/some_venv\\Lib\\site-packages")
    "c:/users/user/venvs/some_venv/Lib/site-packages"

    >>> make_posix("c:\\users\\user\\venvs\\some_venv")
    "c:/users/user/venvs/some_venv"
    """
    if not isinstance(path, six.string_types):
        raise TypeError("Expected a string for path, received {0!r}...".format(path))
    starts_with_sep = path.startswith(os.path.sep)
    separated = normalize_path(path).split(os.path.sep)
    if isinstance(separated, (list, tuple)):
        path = posixpath.join(*separated)
        if starts_with_sep:
            path = "/{0}".format(path)
    return path
>>>>>>> 565850d4
<|MERGE_RESOLUTION|>--- conflicted
+++ resolved
@@ -1797,15 +1797,6 @@
     return unparsed == unparsed_other
 
 
-<<<<<<< HEAD
-def get_pipenv_dist(pkg="pipenv", pipenv_site=None):
-    from .resolver import find_site_path
-    pipenv_libdir = os.path.dirname(os.path.abspath(__file__))
-    if pipenv_site is None:
-        pipenv_site = os.path.dirname(pipenv_libdir)
-    pipenv_dist, _ = find_site_path(pkg, site_dir=pipenv_site)
-    return pipenv_dist
-=======
 @lru_cache()
 def make_posix(path):
     # type: (str) -> str
@@ -1832,4 +1823,12 @@
         if starts_with_sep:
             path = "/{0}".format(path)
     return path
->>>>>>> 565850d4
+
+
+def get_pipenv_dist(pkg="pipenv", pipenv_site=None):
+    from .resolver import find_site_path
+    pipenv_libdir = os.path.dirname(os.path.abspath(__file__))
+    if pipenv_site is None:
+        pipenv_site = os.path.dirname(pipenv_libdir)
+    pipenv_dist, _ = find_site_path(pkg, site_dir=pipenv_site)
+    return pipenv_dist