--- conflicted
+++ resolved
@@ -978,136 +978,6 @@
     return vcs_obj.get_revision_sha(target_dir, ref)
 
 
-<<<<<<< HEAD
-=======
-def obtain_vcs_req(vcs_obj, src_dir, name, rev=None):
-    target_dir = os.path.join(src_dir, name)
-    target_rev = vcs_obj.make_rev_options(rev)
-    if not os.path.exists(target_dir):
-        vcs_obj.obtain(target_dir)
-    if not vcs_obj.is_commit_id_equal(target_dir, rev) and not vcs_obj.is_commit_id_equal(target_dir, target_rev):
-        vcs_obj.update(target_dir, target_rev)
-    return vcs_obj.get_revision(target_dir)
-
-
-def get_vcs_deps(
-    project,
-    pip_freeze=None,
-    which=None,
-    verbose=False,
-    clear=False,
-    pre=False,
-    allow_global=False,
-    dev=False,
-    pypi_mirror=None,
-):
-    from .patched.notpip._internal.vcs import VcsSupport
-    from ._compat import TemporaryDirectory, Path
-
-    section = "vcs_dev_packages" if dev else "vcs_packages"
-    reqs = []
-    lockfile = {}
-    try:
-        packages = getattr(project, section)
-    except AttributeError:
-        return [], []
-    if not os.environ.get("PIP_SRC") and not project.virtualenv_location:
-        _src_dir = TemporaryDirectory(prefix='pipenv-', suffix='-src')
-        src_dir = Path(_src_dir.name)
-    else:
-        src_dir = Path(
-            os.environ.get("PIP_SRC", os.path.join(project.virtualenv_location, "src"))
-        )
-        src_dir.mkdir(mode=0o775, exist_ok=True)
-    vcs_registry = VcsSupport
-    for pkg_name, pkg_pipfile in packages.items():
-        requirement = Requirement.from_pipfile(pkg_name, pkg_pipfile)
-        backend = vcs_registry()._registry.get(requirement.vcs)
-        __vcs = backend(url=requirement.req.vcs_uri)
-        locked_rev = None
-        name = requirement.normalized_name
-        locked_rev = obtain_vcs_req(
-            __vcs, src_dir.as_posix(), name, rev=pkg_pipfile.get("ref")
-        )
-        if requirement.is_vcs:
-            requirement.req.ref = locked_rev
-            lockfile[name] = requirement.pipfile_entry[1]
-        reqs.append(requirement)
-    return reqs, lockfile
-
-
-def translate_markers(pipfile_entry):
-    """Take a pipfile entry and normalize its markers
-
-    Provide a pipfile entry which may have 'markers' as a key or it may have
-    any valid key from `packaging.markers.marker_context.keys()` and standardize
-    the format into {'markers': 'key == "some_value"'}.
-
-    :param pipfile_entry: A dictionariy of keys and values representing a pipfile entry
-    :type pipfile_entry: dict
-    :returns: A normalized dictionary with cleaned marker entries
-    """
-    if not isinstance(pipfile_entry, Mapping):
-        raise TypeError('Entry is not a pipfile formatted mapping.')
-    from notpip._vendor.distlib.markers import DEFAULT_CONTEXT as marker_context
-    allowed_marker_keys = ['markers'] + [k for k in marker_context.keys()]
-    provided_keys = list(pipfile_entry.keys()) if hasattr(pipfile_entry, 'keys') else []
-    pipfile_marker = next((k for k in provided_keys if k in allowed_marker_keys), None)
-    new_pipfile = dict(pipfile_entry).copy()
-    if pipfile_marker:
-        entry = "{0}".format(pipfile_entry[pipfile_marker])
-        if pipfile_marker != 'markers':
-            entry = "{0} {1}".format(pipfile_marker, entry)
-            new_pipfile.pop(pipfile_marker)
-        new_pipfile['markers'] = entry
-    return new_pipfile
-
-
-def clean_resolved_dep(dep, is_top_level=False, pipfile_entry=None):
-    name = pep423_name(dep['name'])
-    # We use this to determine if there are any markers on top level packages
-    # So we can make sure those win out during resolution if the packages reoccur
-    dep_keys = [k for k in getattr(pipfile_entry, 'keys', list)()] if is_top_level else []
-    lockfile = {
-        'version': '=={0}'.format(dep['version']),
-    }
-    for key in ['hashes', 'index', 'extras']:
-        if key in dep:
-            lockfile[key] = dep[key]
-    # In case we lock a uri or a file when the user supplied a path
-    # remove the uri or file keys from the entry and keep the path
-    if pipfile_entry and any(k in pipfile_entry for k in ['file', 'path']):
-        fs_key = next((k for k in ['path', 'file'] if k in pipfile_entry), None)
-        lockfile_key = next((k for k in ['uri', 'file', 'path'] if k in lockfile), None)
-        if fs_key != lockfile_key:
-            try:
-                del lockfile[lockfile_key]
-            except KeyError:
-                # pass when there is no lock file, usually because it's the first time
-                pass
-            lockfile[fs_key] = pipfile_entry[fs_key]
-
-    # If a package is **PRESENT** in the pipfile but has no markers, make sure we
-    # **NEVER** include markers in the lockfile
-    if 'markers' in dep:
-        # First, handle the case where there is no top level dependency in the pipfile
-        if not is_top_level:
-            try:
-                lockfile['markers'] = translate_markers(dep)['markers']
-            except TypeError:
-                pass
-        # otherwise make sure we are prioritizing whatever the pipfile says about the markers
-        # If the pipfile says nothing, then we should put nothing in the lockfile
-        else:
-            try:
-                pipfile_entry = translate_markers(pipfile_entry)
-                lockfile['markers'] = pipfile_entry.get('markers')
-            except TypeError:
-                pass
-    return {name: lockfile}
-
-
->>>>>>> a6709713
 def fs_str(string):
     """Encodes a string into the proper filesystem encoding
 
