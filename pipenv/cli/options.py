--- conflicted
+++ resolved
@@ -126,14 +126,8 @@
         state.installstate.skip_lock = value
         return value
     return option("--skip-lock", is_flag=True, default=False, expose_value=False,
-<<<<<<< HEAD
                   help=u"Skip locking mechanisms and use the Pipfile instead during operation.",
-                  callback=callback, type=click.types.BOOL)(f)
-=======
-                    help=u"Skip locking mechanisms and use the Pipfile instead during operation.",
-                    envvar="PIPENV_SKIP_LOCK",
-                    callback=callback, type=click.types.BOOL)(f)
->>>>>>> 2b195dd7
+                  envvar="PIPENV_SKIP_LOCK", callback=callback, type=click.types.BOOL)(f)
 
 
 def keep_outdated_option(f):
