--- conflicted
+++ resolved
@@ -100,12 +100,7 @@
 
     @property
     def parsed_pipfile(self):
-<<<<<<< HEAD
-        with open(self.pipfile_location, 'r') as f:
-=======
         with open(self.pipfile_location) as f:
-            # return toml.load(f)
->>>>>>> cfa4060d
             return toml.load(f, _dict=OrderedDict)
 
     @property
