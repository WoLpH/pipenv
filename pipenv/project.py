# -*- coding: utf-8 -*-
import base64
import fnmatch
import glob
import hashlib
import io
import json
import operator
import os
import re
import sys

import six
import toml
import tomlkit
import vistir

from first import first

import pipfile
import pipfile.api

from .vendor.cached_property import cached_property

from .cmdparse import Script
from .environment import Environment
from .environments import (
    PIPENV_DEFAULT_PYTHON_VERSION, PIPENV_IGNORE_VIRTUALENVS, PIPENV_MAX_DEPTH,
    PIPENV_PIPFILE, PIPENV_PYTHON, PIPENV_TEST_INDEX, PIPENV_VENV_IN_PROJECT,
    is_in_virtualenv
)
from .vendor.requirementslib.models.utils import get_default_pyproject_backend
from .utils import (
    cleanup_toml, convert_toml_outline_tables, find_requirements,
    get_canonical_names, get_url_name, get_workon_home, is_editable,
    is_installable_file, is_star, is_valid_url, is_virtual_environment,
    looks_like_dir, normalize_drive, pep423_name, proper_case, python_version,
    safe_expandvars, get_pipenv_dist
)


def _normalized(p):
    if p is None:
        return None
    loc = vistir.compat.Path(p)
    if not loc.is_absolute():
        try:
            loc = loc.resolve()
        except OSError:
            loc = loc.absolute()
    # Recase the path properly on Windows. From https://stackoverflow.com/a/35229734/5043728
    if os.name == 'nt':
        matches = glob.glob(re.sub(r'([^:/\\])(?=[/\\]|$)', r'[\1]', str(loc)))
        path_str = matches and matches[0] or str(loc)
    else:
        path_str = str(loc)
    return normalize_drive(path_str)


DEFAULT_NEWLINES = u"\n"


class _LockFileEncoder(json.JSONEncoder):
    """A specilized JSON encoder to convert loaded TOML data into a lock file.

    This adds a few characteristics to the encoder:

    * The JSON is always prettified with indents and spaces.
    * TOMLKit's container elements are seamlessly encodable.
    * The output is always UTF-8-encoded text, never binary, even on Python 2.
    """

    def __init__(self):
        super(_LockFileEncoder, self).__init__(
            indent=4, separators=(",", ": "), sort_keys=True
        )

    def default(self, obj):
        if isinstance(obj, vistir.compat.Path):
            obj = obj.as_posix()
        return super(_LockFileEncoder, self).default(obj)

    def encode(self, obj):
        content = super(_LockFileEncoder, self).encode(obj)
        if not isinstance(content, six.text_type):
            content = content.decode("utf-8")
        return content


def preferred_newlines(f):
    if isinstance(f.newlines, six.text_type):
        return f.newlines
    return DEFAULT_NEWLINES


if PIPENV_PIPFILE:
    if not os.path.isfile(PIPENV_PIPFILE):
        raise RuntimeError("Given PIPENV_PIPFILE is not found!")

    else:
        PIPENV_PIPFILE = _normalized(PIPENV_PIPFILE)
# (path, file contents) => TOMLFile
# keeps track of pipfiles that we've seen so we do not need to re-parse 'em
_pipfile_cache = {}


if PIPENV_TEST_INDEX:
    DEFAULT_SOURCE = {
        u"url": PIPENV_TEST_INDEX,
        u"verify_ssl": True,
        u"name": u"custom",
    }
else:
    DEFAULT_SOURCE = {
        u"url": u"https://pypi.org/simple",
        u"verify_ssl": True,
        u"name": u"pypi",
    }

pipfile.api.DEFAULT_SOURCE = DEFAULT_SOURCE


class SourceNotFound(KeyError):
    pass


class Project(object):
    """docstring for Project"""

    _lockfile_encoder = _LockFileEncoder()

    def __init__(self, which=None, python_version=None, chdir=True):
        super(Project, self).__init__()
        self._name = None
        self._virtualenv_location = None
        self._download_location = None
        self._proper_names_db_path = None
        self._pipfile_location = None
        self._pipfile_newlines = DEFAULT_NEWLINES
        self._lockfile_newlines = DEFAULT_NEWLINES
        self._requirements_location = None
        self._original_dir = os.path.abspath(os.curdir)
        self._environment = None
        self._which = which
        self._build_system = {
            "requires": ["setuptools", "wheel"]
        }
        self.python_version = python_version
        # Hack to skip this during pipenv run, or -r.
        if ("run" not in sys.argv) and chdir:
            try:
                os.chdir(self.project_directory)
            except (TypeError, AttributeError):
                pass

    def path_to(self, p):
        """Returns the absolute path to a given relative path."""
        if os.path.isabs(p):
            return p

        return os.sep.join([self._original_dir, p])

    def _build_package_list(self, package_section):
        """Returns a list of packages for pip-tools to consume."""
        from pipenv.vendor.requirementslib.utils import is_vcs
        ps = {}
        # TODO: Separate the logic for showing packages from the filters for supplying pip-tools
        for k, v in self.parsed_pipfile.get(package_section, {}).items():
            # Skip editable VCS deps.
            if hasattr(v, "keys"):
                # When a vcs url is gven without editable it only appears as a key
                # Eliminate any vcs, path, or url entries which are not editable
                # Since pip-tools can't do deep resolution on them, even setuptools-installable ones
                if (
                    is_vcs(v)
                    or is_vcs(k)
                    or (is_installable_file(k) or is_installable_file(v))
                    or any(
                        (
                            prefix in v
                            and (os.path.isfile(v[prefix]) or is_valid_url(v[prefix]))
                        )
                        for prefix in ["path", "file"]
                    )
                ):
                    # If they are editable, do resolve them
                    if "editable" not in v:
                        # allow wheels to be passed through
                        if not (
                            hasattr(v, "keys")
                            and v.get("path", v.get("file", "")).endswith(".whl")
                        ):
                            continue
                        ps.update({k: v})

                    else:
                        ps.update({k: v})
                else:
                    ps.update({k: v})
            else:
                # Since these entries have no attributes we know they are not editable
                # So we can safely exclude things that need to be editable in order to be resolved
                # First exclude anything that is a vcs entry either in the key or value
                if not (
                    any(is_vcs(i) for i in [k, v])
                    or
                    # Then exclude any installable files that are not directories
                    # Because pip-tools can resolve setup.py for example
                    any(is_installable_file(i) for i in [k, v])
                    or
                    # Then exclude any URLs because they need to be editable also
                    # Things that are excluded can only be 'shallow resolved'
                    any(is_valid_url(i) for i in [k, v])
                ):
                    ps.update({k: v})
        return ps

    @property
    def name(self):
        if self._name is None:
            self._name = self.pipfile_location.split(os.sep)[-2]
        return self._name

    @property
    def pipfile_exists(self):
        return bool(self.pipfile_location)

    @property
    def required_python_version(self):
        if self.pipfile_exists:
            required = self.parsed_pipfile.get("requires", {}).get(
                "python_full_version"
            )
            if not required:
                required = self.parsed_pipfile.get("requires", {}).get("python_version")
            if required != "*":
                return required

    @property
    def project_directory(self):
        if self.pipfile_location is not None:
            return os.path.abspath(os.path.join(self.pipfile_location, os.pardir))

        else:
            return None

    @property
    def requirements_exists(self):
        return bool(self.requirements_location)

    def is_venv_in_project(self):
        return PIPENV_VENV_IN_PROJECT or (
            self.project_directory
            and os.path.isdir(os.path.join(self.project_directory, ".venv"))
        )

    @property
    def virtualenv_exists(self):
        # TODO: Decouple project from existence of Pipfile.
        if self.pipfile_exists and os.path.exists(self.virtualenv_location):
            if os.name == "nt":
                extra = ["Scripts", "activate.bat"]
            else:
                extra = ["bin", "activate"]
            return os.path.isfile(os.sep.join([self.virtualenv_location] + extra))

        return False

    def get_location_for_virtualenv(self):
        # If there's no project yet, set location based on config.
        if not self.project_directory:
            if self.is_venv_in_project():
                return os.path.abspath(".venv")
            return str(get_workon_home().joinpath(self.virtualenv_name))

        dot_venv = os.path.join(self.project_directory, ".venv")

        # If there's no .venv in project root, set location based on config.
        if not os.path.exists(dot_venv):
            if self.is_venv_in_project():
                return dot_venv
            return str(get_workon_home().joinpath(self.virtualenv_name))

        # If .venv in project root is a directory, use it.
        if os.path.isdir(dot_venv):
            return dot_venv

        # Now we assume .venv in project root is a file. Use its content.
        with io.open(dot_venv) as f:
            name = f.read().strip()

        # If content looks like a path, use it as a relative path.
        # Otherwise use directory named after content in WORKON_HOME.
        if looks_like_dir(name):
            path = vistir.compat.Path(self.project_directory, name)
            return path.absolute().as_posix()
        return str(get_workon_home().joinpath(name))

    @property
    def working_set(self):
        from .utils import load_path
        sys_path = load_path(self.which("python"))
        import pkg_resources
        return pkg_resources.WorkingSet(sys_path)

    @property
    def installed_packages(self):
        return self.environment.get_installed_packages()

    @property
    def installed_package_names(self):
        return get_canonical_names([pkg.key for pkg in self.installed_packages])

    @property
    def lockfile_package_names(self):
        dev_keys = get_canonical_names(self.lockfile_content["develop"].keys())
        default_keys = get_canonical_names(self.lockfile_content["default"].keys())
        return {
            "dev": dev_keys,
            "default": default_keys,
            "combined": dev_keys | default_keys
        }

    @property
    def pipfile_package_names(self):
        dev_keys = get_canonical_names(self.dev_packages.keys())
        default_keys = get_canonical_names(self.packages.keys())
        return {
            "dev": dev_keys,
            "default": default_keys,
            "combined": dev_keys | default_keys
        }

    @property
    def environment(self):
        if not self._environment:
            prefix = self.virtualenv_location
            is_venv = is_in_virtualenv()
            sources = self.sources if self.sources else [DEFAULT_SOURCE,]
            self._environment = Environment(
                prefix=prefix, is_venv=is_venv, sources=sources, pipfile=self.parsed_pipfile,
                project=self
            )
<<<<<<< HEAD
            pipenv_dist = get_pipenv_dist()
=======
            pipenv_dist = get_pipenv_dist(pkg="pipenv")
>>>>>>> 05d3b5af
            if pipenv_dist:
                self._environment.extend_dists(pipenv_dist)
            else:
                self._environment.add_dist("pipenv")
        return self._environment

    def get_outdated_packages(self):
        return self.environment.get_outdated_packages(pre=self.pipfile.get("pre", False))

    @classmethod
    def _sanitize(cls, name):
        # Replace dangerous characters into '_'. The length of the sanitized
        # project name is limited as 42 because of the limit of linux kernel
        #
        # 42 = 127 - len('/home//.local/share/virtualenvs//bin/python2') - 32 - len('-HASHHASH')
        #
        #      127 : BINPRM_BUF_SIZE - 1
        #       32 : Maximum length of username
        #
        # References:
        #   https://www.gnu.org/software/bash/manual/html_node/Double-Quotes.html
        #   http://www.tldp.org/LDP/abs/html/special-chars.html#FIELDREF
        #   https://github.com/torvalds/linux/blob/2bfe01ef/include/uapi/linux/binfmts.h#L18
        return re.sub(r'[ $`!*@"\\\r\n\t]', "_", name)[0:42]

    def _get_virtualenv_hash(self, name):
        """Get the name of the virtualenv adjusted for windows if needed

        Returns (name, encoded_hash)
        """

        def get_name(name, location):
            name = self._sanitize(name)
            hash = hashlib.sha256(location.encode()).digest()[:6]
            encoded_hash = base64.urlsafe_b64encode(hash).decode()
            return name, encoded_hash[:8]

        clean_name, encoded_hash = get_name(name, self.pipfile_location)
        venv_name = "{0}-{1}".format(clean_name, encoded_hash)

        # This should work most of the time for
        #   Case-sensitive filesystems,
        #   In-project venv
        #   "Proper" path casing (on non-case-sensitive filesystems).
        if (
            not fnmatch.fnmatch("A", "a")
            or self.is_venv_in_project()
            or get_workon_home().joinpath(venv_name).exists()
        ):
            return clean_name, encoded_hash

        # Check for different capitalization of the same project.
        for path in get_workon_home().iterdir():
            if not is_virtual_environment(path):
                continue
            try:
                env_name, hash_ = path.name.rsplit("-", 1)
            except ValueError:
                continue
            if len(hash_) != 8 or env_name.lower() != name.lower():
                continue
            return get_name(env_name, self.pipfile_location.replace(name, env_name))

        # Use the default if no matching env exists.
        return clean_name, encoded_hash

    @property
    def virtualenv_name(self):
        sanitized, encoded_hash = self._get_virtualenv_hash(self.name)
        suffix = "-{0}".format(PIPENV_PYTHON) if PIPENV_PYTHON else ""
        # If the pipfile was located at '/home/user/MY_PROJECT/Pipfile',
        # the name of its virtualenv will be 'my-project-wyUfYPqE'
        return sanitized + "-" + encoded_hash + suffix

    @property
    def virtualenv_location(self):
        # if VIRTUAL_ENV is set, use that.
        virtualenv_env = os.getenv("VIRTUAL_ENV")
        if ("PIPENV_ACTIVE" not in os.environ and
                not PIPENV_IGNORE_VIRTUALENVS and virtualenv_env):
            return virtualenv_env

        if not self._virtualenv_location:  # Use cached version, if available.
            assert self.project_directory, "project not created"
            self._virtualenv_location = self.get_location_for_virtualenv()
        return self._virtualenv_location

    @property
    def virtualenv_src_location(self):
        if self.virtualenv_location:
            loc = os.sep.join([self.virtualenv_location, "src"])
        else:
            loc = os.sep.join([self.project_directory, "src"])
        vistir.path.mkdir_p(loc)
        return loc

    @property
    def download_location(self):
        if self._download_location is None:
            loc = os.sep.join([self.virtualenv_location, "downloads"])
            self._download_location = loc
        # Create the directory, if it doesn't exist.
        vistir.path.mkdir_p(self._download_location)
        return self._download_location

    @property
    def proper_names_db_path(self):
        if self._proper_names_db_path is None:
            self._proper_names_db_path = vistir.compat.Path(
                self.virtualenv_location, "pipenv-proper-names.txt"
            )
        self._proper_names_db_path.touch()  # Ensure the file exists.
        return self._proper_names_db_path

    @property
    def proper_names(self):
        with self.proper_names_db_path.open() as f:
            return f.read().splitlines()

    def register_proper_name(self, name):
        """Registers a proper name to the database."""
        with self.proper_names_db_path.open("a") as f:
            f.write(u"{0}\n".format(name))

    @property
    def pipfile_location(self):
        if PIPENV_PIPFILE:
            return PIPENV_PIPFILE

        if self._pipfile_location is None:
            try:
                loc = pipfile.Pipfile.find(max_depth=PIPENV_MAX_DEPTH)
            except RuntimeError:
                loc = None
            self._pipfile_location = _normalized(loc)
        return self._pipfile_location

    @property
    def requirements_location(self):
        if self._requirements_location is None:
            try:
                loc = find_requirements(max_depth=PIPENV_MAX_DEPTH)
            except RuntimeError:
                loc = None
            self._requirements_location = loc
        return self._requirements_location

    @property
    def parsed_pipfile(self):
        """Parse Pipfile into a TOMLFile and cache it

        (call clear_pipfile_cache() afterwards if mutating)"""
        contents = self.read_pipfile()
        # use full contents to get around str/bytes 2/3 issues
        cache_key = (self.pipfile_location, contents)
        if cache_key not in _pipfile_cache:
            parsed = self._parse_pipfile(contents)
            _pipfile_cache[cache_key] = parsed
        return _pipfile_cache[cache_key]

    def read_pipfile(self):
        # Open the pipfile, read it into memory.
        with io.open(self.pipfile_location) as f:
            contents = f.read()
            self._pipfile_newlines = preferred_newlines(f)

        return contents

    def clear_pipfile_cache(self):
        """Clear pipfile cache (e.g., so we can mutate parsed pipfile)"""
        _pipfile_cache.clear()

    def _parse_pipfile(self, contents):
        try:
            return tomlkit.parse(contents)
        except Exception:
            # We lose comments here, but it's for the best.)
            # Fallback to toml parser, for large files.
            return toml.loads(contents)

    def _read_pyproject(self):
        pyproject = self.path_to("pyproject.toml")
        if os.path.exists(pyproject):
            self._pyproject = toml.load(pyproject)
            build_system = self._pyproject.get("build-system", None)
            if not os.path.exists(self.path_to("setup.py")):
                if not build_system or not build_system.get("requires"):
                    build_system = {
                        "requires": ["setuptools>=40.8.0", "wheel"],
                        "build-backend": get_default_pyproject_backend(),
                    }
                self._build_system = build_system

    @property
    def build_requires(self):
        return self._build_system.get("requires", [])

    @property
    def build_backend(self):
        return self._build_system.get("build-backend", get_default_pyproject_backend())

    @property
    def settings(self):
        """A dictionary of the settings added to the Pipfile."""
        return self.parsed_pipfile.get("pipenv", {})

    def has_script(self, name):
        try:
            return name in self.parsed_pipfile["scripts"]
        except KeyError:
            return False

    def build_script(self, name, extra_args=None):
        try:
            script = Script.parse(self.parsed_pipfile["scripts"][name])
        except KeyError:
            script = Script(name)
        if extra_args:
            script.extend(extra_args)
        return script

    def update_settings(self, d):
        settings = self.settings
        changed = False
        for new in d:
            if new not in settings:
                settings[new] = d[new]
                changed = True
        if changed:
            p = self.parsed_pipfile
            p["pipenv"] = settings
            # Write the changes to disk.
            self.write_toml(p)

    @property
    def _lockfile(self):
        """Pipfile.lock divided by PyPI and external dependencies."""
        pfile = pipfile.load(self.pipfile_location, inject_env=False)
        lockfile = json.loads(pfile.lock())
        for section in ("default", "develop"):
            lock_section = lockfile.get(section, {})
            for key in list(lock_section.keys()):
                norm_key = pep423_name(key)
                lockfile[section][norm_key] = lock_section.pop(key)
        return lockfile

    @property
    def _pipfile(self):
        from .vendor.requirementslib.models.pipfile import Pipfile as ReqLibPipfile
        pf = ReqLibPipfile.load(self.pipfile_location)
        return pf

    @property
    def lockfile_location(self):
        return "{0}.lock".format(self.pipfile_location)

    @property
    def lockfile_exists(self):
        return os.path.isfile(self.lockfile_location)

    @property
    def lockfile_content(self):
        return self.load_lockfile()

    def _get_editable_packages(self, dev=False):
        section = "dev-packages" if dev else "packages"
        packages = {
            k: v
            for k, v in self.parsed_pipfile.get(section, {}).items()
            if is_editable(k) or is_editable(v)
        }
        return packages

    def _get_vcs_packages(self, dev=False):
        from pipenv.vendor.requirementslib.utils import is_vcs
        section = "dev-packages" if dev else "packages"
        packages = {
            k: v
            for k, v in self.parsed_pipfile.get(section, {}).items()
            if is_vcs(v) or is_vcs(k)
        }
        return packages or {}

    @property
    def editable_packages(self):
        return self._get_editable_packages(dev=False)

    @property
    def editable_dev_packages(self):
        return self._get_editable_packages(dev=True)

    @property
    def vcs_packages(self):
        """Returns a list of VCS packages, for not pip-tools to consume."""
        return self._get_vcs_packages(dev=False)

    @property
    def vcs_dev_packages(self):
        """Returns a list of VCS packages, for not pip-tools to consume."""
        return self._get_vcs_packages(dev=True)

    @property
    def all_packages(self):
        """Returns a list of all packages."""
        p = dict(self.parsed_pipfile.get("dev-packages", {}))
        p.update(self.parsed_pipfile.get("packages", {}))
        return p

    @property
    def packages(self):
        """Returns a list of packages, for pip-tools to consume."""
        return self._build_package_list("packages")

    @property
    def dev_packages(self):
        """Returns a list of dev-packages, for pip-tools to consume."""
        return self._build_package_list("dev-packages")

    def touch_pipfile(self):
        """Simply touches the Pipfile, for later use."""
        with open("Pipfile", "a"):
            os.utime("Pipfile", None)

    @property
    def pipfile_is_empty(self):
        if not self.pipfile_exists:
            return True

        if not len(self.read_pipfile()):
            return True

        return False

    def create_pipfile(self, python=None):
        """Creates the Pipfile, filled with juicy defaults."""
        from .vendor.pip_shims.shims import (
            ConfigOptionParser, make_option_group, index_group
        )

        name = self.name if self.name is not None else "Pipfile"
        config_parser = ConfigOptionParser(name=name)
        config_parser.add_option_group(make_option_group(index_group, config_parser))
        install = config_parser.option_groups[0]
        indexes = (
            " ".join(install.get_option("--extra-index-url").default)
            .lstrip("\n")
            .split("\n")
        )
        sources = [DEFAULT_SOURCE,]
        for i, index in enumerate(indexes):
            if not index:
                continue

            source_name = "pip_index_{}".format(i)
            verify_ssl = index.startswith("https")
            sources.append(
                {u"url": index, u"verify_ssl": verify_ssl, u"name": source_name}
            )

        data = {
            u"source": sources,
            # Default packages.
            u"packages": {},
            u"dev-packages": {},
        }
        # Default requires.
        required_python = python
        if not python:
            if self.virtualenv_location:
                required_python = self.which("python", self.virtualenv_location)
            else:
                required_python = self.which("python")
        version = python_version(required_python) or PIPENV_DEFAULT_PYTHON_VERSION
        if version and len(version) >= 3:
            data[u"requires"] = {"python_version": version[: len("2.7")]}
        self.write_toml(data)

    @classmethod
    def populate_source(cls, source):
        """Derive missing values of source from the existing fields."""
        # Only URL pararemter is mandatory, let the KeyError be thrown.
        if "name" not in source:
            source["name"] = get_url_name(source["url"])
        if "verify_ssl" not in source:
            source["verify_ssl"] = "https://" in source["url"]
        if not isinstance(source["verify_ssl"], bool):
            source["verify_ssl"] = source["verify_ssl"].lower() == "true"
        return source

    def get_or_create_lockfile(self, from_pipfile=False):
        from pipenv.vendor.requirementslib.models.lockfile import Lockfile as Req_Lockfile
        lockfile = None
        if from_pipfile and self.pipfile_exists:
            lockfile_dict = {
                "default": self._lockfile["default"].copy(),
                "develop": self._lockfile["develop"].copy()
            }
            lockfile_dict.update({"_meta": self.get_lockfile_meta()})
            lockfile = Req_Lockfile.from_data(
                path=self.lockfile_location, data=lockfile_dict, meta_from_project=False
            )
        elif self.lockfile_exists:
            try:
                lockfile = Req_Lockfile.load(self.lockfile_location)
            except OSError:
                lockfile = Req_Lockfile.from_data(self.lockfile_location, self.lockfile_content)
        else:
            lockfile = Req_Lockfile.from_data(path=self.lockfile_location, data=self._lockfile, meta_from_project=False)
        if lockfile._lockfile is not None:
            return lockfile
        if self.lockfile_exists and self.lockfile_content:
            lockfile_dict = self.lockfile_content.copy()
            sources = lockfile_dict.get("_meta", {}).get("sources", [])
            if not sources:
                sources = self.pipfile_sources
            elif not isinstance(sources, list):
                sources = [sources,]
            lockfile_dict["_meta"]["sources"] = [
                self.populate_source(s) for s in sources
            ]
            _created_lockfile = Req_Lockfile.from_data(
                path=self.lockfile_location, data=lockfile_dict, meta_from_project=False
            )
            lockfile._lockfile = lockfile.projectfile.model = _created_lockfile
            return lockfile
        else:
            return self.get_or_create_lockfile(from_pipfile=True)

    def get_lockfile_meta(self):
        from .vendor.plette.lockfiles import PIPFILE_SPEC_CURRENT
        if self.lockfile_exists:
            sources = self.lockfile_content.get("_meta", {}).get("sources", [])
        else:
            sources = [dict(source) for source in self.parsed_pipfile["source"]]
        if not isinstance(sources, list):
            sources = [sources,]
        return {
            "hash": {"sha256": self.calculate_pipfile_hash()},
            "pipfile-spec": PIPFILE_SPEC_CURRENT,
            "sources": [self.populate_source(s) for s in sources],
            "requires": self.parsed_pipfile.get("requires", {})
        }

    def write_toml(self, data, path=None):
        """Writes the given data structure out as TOML."""
        if path is None:
            path = self.pipfile_location
        data = convert_toml_outline_tables(data)
        try:
            formatted_data = tomlkit.dumps(data).rstrip()
        except Exception:
            document = tomlkit.document()
            for section in ("packages", "dev-packages"):
                document[section] = tomlkit.container.Table()
                # Convert things to inline tables — fancy :)
                for package in data.get(section, {}):
                    if hasattr(data[section][package], "keys"):
                        table = tomlkit.inline_table()
                        table.update(data[section][package])
                        document[section][package] = table
                    else:
                        document[section][package] = tomlkit.string(data[section][package])
            formatted_data = tomlkit.dumps(document).rstrip()

        if (
            vistir.compat.Path(path).absolute()
            == vistir.compat.Path(self.pipfile_location).absolute()
        ):
            newlines = self._pipfile_newlines
        else:
            newlines = DEFAULT_NEWLINES
        formatted_data = cleanup_toml(formatted_data)
        with io.open(path, "w", newline=newlines) as f:
            f.write(formatted_data)
        # pipfile is mutated!
        self.clear_pipfile_cache()

    def write_lockfile(self, content):
        """Write out the lockfile.
        """
        s = self._lockfile_encoder.encode(content)
        open_kwargs = {"newline": self._lockfile_newlines, "encoding": "utf-8"}
        with vistir.contextmanagers.atomic_open_for_write(
            self.lockfile_location, **open_kwargs
        ) as f:
            f.write(s)
            # Write newline at end of document. GH-319.
            # Only need '\n' here; the file object handles the rest.
            if not s.endswith(u"\n"):
                f.write(u"\n")

    @property
    def pipfile_sources(self):
        if "source" not in self.parsed_pipfile:
            return [DEFAULT_SOURCE]
        # We need to make copies of the source info so we don't
        # accidentally modify the cache. See #2100 where values are
        # written after the os.path.expandvars() call.
        return [
            {k: safe_expandvars(v) for k, v in source.items()}
            for source in self.parsed_pipfile["source"]
        ]

    @property
    def sources(self):
        if self.lockfile_exists and hasattr(self.lockfile_content, "keys"):
            meta_ = self.lockfile_content.get("_meta", {})
            sources_ = meta_.get("sources")
            if sources_:
                return sources_

        else:
            return self.pipfile_sources

    def find_source(self, source):
        """
        Given a source, find it.

        source can be a url or an index name.
        """
        if not is_valid_url(source):
            try:
                source = self.get_source(name=source)
            except SourceNotFound:
                source = self.get_source(url=source)
        else:
            source = self.get_source(url=source)
        return source

    def get_source(self, name=None, url=None, refresh=False):
        from .utils import is_url_equal

        def find_source(sources, name=None, url=None):
            source = None
            if name:
                source = next(iter(
                    s for s in sources if "name" in s and s["name"] == name
                ), None)
            elif url:
                source = next(iter(
                    s for s in sources
                    if "url" in s and is_url_equal(url, s.get("url", ""))
                ), None)
            if source is not None:
                return source

        sources = (self.sources, self.pipfile_sources)
        if refresh:
            self.clear_pipfile_cache()
            sources = reversed(sources)
        found = next(
            iter(find_source(source, name=name, url=url) for source in sources), None
        )
        target = next(iter(t for t in (name, url) if t is not None))
        if found is None:
            raise SourceNotFound(target)
        return found

    def get_package_name_in_pipfile(self, package_name, dev=False):
        """Get the equivalent package name in pipfile"""
        key = "dev-packages" if dev else "packages"
        section = self.parsed_pipfile.get(key, {})
        package_name = pep423_name(package_name)
        for name in section.keys():
            if pep423_name(name) == package_name:
                return name
        return None

    def remove_package_from_pipfile(self, package_name, dev=False):
        # Read and append Pipfile.
        name = self.get_package_name_in_pipfile(package_name, dev)
        key = "dev-packages" if dev else "packages"
        p = self.parsed_pipfile
        if name:
            del p[key][name]
            self.write_toml(p)

    def remove_packages_from_pipfile(self, packages):
        parsed = self.parsed_pipfile
        packages = set([pep423_name(pkg) for pkg in packages])
        for section in ("dev-packages", "packages"):
            pipfile_section = parsed.get(section, {})
            pipfile_packages = set([
                pep423_name(pkg_name) for pkg_name in pipfile_section.keys()
            ])
            to_remove = packages & pipfile_packages
            # The normal toml parser can't handle deleting packages with preceding newlines
            is_dev = section == "dev-packages"
            for pkg in to_remove:
                pkg_name = self.get_package_name_in_pipfile(pkg, dev=is_dev)
                del parsed[section][pkg_name]
        self.write_toml(parsed)

    def add_package_to_pipfile(self, package, dev=False):
        from .vendor.requirementslib import Requirement

        # Read and append Pipfile.
        p = self.parsed_pipfile
        # Don't re-capitalize file URLs or VCSs.
        if not isinstance(package, Requirement):
            package = Requirement.from_line(package.strip())
        req_name, converted = package.pipfile_entry
        key = "dev-packages" if dev else "packages"
        # Set empty group if it doesn't exist yet.
        if key not in p:
            p[key] = {}
        name = self.get_package_name_in_pipfile(req_name, dev)
        if name and is_star(converted):
            # Skip for wildcard version
            return
        # Add the package to the group.
        p[key][name or pep423_name(req_name)] = converted
        # Write Pipfile.
        self.write_toml(p)

    def src_name_from_url(self, index_url):
        name, _, tld_guess = six.moves.urllib.parse.urlsplit(index_url).netloc.rpartition(
            "."
        )
        src_name = name.replace(".", "")
        try:
            self.get_source(name=src_name)
        except SourceNotFound:
            name = src_name
        else:
            from random import randint
            name = "{0}-{1}".format(src_name, randint(1, 1000))
        return name

    def add_index_to_pipfile(self, index, verify_ssl=True):
        """Adds a given index to the Pipfile."""
        # Read and append Pipfile.
        p = self.parsed_pipfile
        try:
            self.get_source(url=index)
        except SourceNotFound:
            source = {"url": index, "verify_ssl": verify_ssl}
        else:
            return
        source["name"] = self.src_name_from_url(index)
        # Add the package to the group.
        if "source" not in p:
            p["source"] = [source]
        else:
            p["source"].append(source)
        # Write Pipfile.
        self.write_toml(p)

    def recase_pipfile(self):
        if self.ensure_proper_casing():
            self.write_toml(self.parsed_pipfile)

    def load_lockfile(self, expand_env_vars=True):
        with io.open(self.lockfile_location, encoding="utf-8") as lock:
            j = json.load(lock)
            self._lockfile_newlines = preferred_newlines(lock)
        # lockfile is just a string
        if not j or not hasattr(j, "keys"):
            return j

        if expand_env_vars:
            # Expand environment variables in Pipfile.lock at runtime.
            for i, source in enumerate(j["_meta"]["sources"][:]):
                j["_meta"]["sources"][i]["url"] = os.path.expandvars(
                    j["_meta"]["sources"][i]["url"]
                )

        return j

    def get_lockfile_hash(self):
        if not os.path.exists(self.lockfile_location):
            return

        try:
            lockfile = self.load_lockfile(expand_env_vars=False)
        except ValueError:
            # Lockfile corrupted
            return ""
        if "_meta" in lockfile and hasattr(lockfile, "keys"):
            return lockfile["_meta"].get("hash", {}).get("sha256")
        # Lockfile exists but has no hash at all
        return ""

    def calculate_pipfile_hash(self):
        # Update the lockfile if it is out-of-date.
        p = pipfile.load(self.pipfile_location, inject_env=False)
        return p.hash

    def ensure_proper_casing(self):
        """Ensures proper casing of Pipfile packages"""
        pfile = self.parsed_pipfile
        casing_changed = self.proper_case_section(pfile.get("packages", {}))
        casing_changed |= self.proper_case_section(pfile.get("dev-packages", {}))
        return casing_changed

    def proper_case_section(self, section):
        """Verify proper casing is retrieved, when available, for each
        dependency in the section.
        """
        # Casing for section.
        changed_values = False
        unknown_names = [k for k in section.keys() if k not in set(self.proper_names)]
        # Replace each package with proper casing.
        for dep in unknown_names:
            try:
                # Get new casing for package name.
                new_casing = proper_case(dep)
            except IOError:
                # Unable to normalize package name.
                continue

            if new_casing != dep:
                changed_values = True
                self.register_proper_name(new_casing)
                # Replace old value with new value.
                old_value = section[dep]
                section[new_casing] = old_value
                del section[dep]
        # Return whether or not values have been changed.
        return changed_values

    @cached_property
    def finders(self):
        from .vendor.pythonfinder import Finder
        scripts_dirname = "Scripts" if os.name == "nt" else "bin"
        scripts_dir = os.path.join(self.virtualenv_location, scripts_dirname)
        finders = [
            Finder(path=scripts_dir, global_search=gs, system=False)
            for gs in (False, True)
        ]
        return finders

    @property
    def finder(self):
        return next(iter(self.finders), None)

    def which(self, search, as_path=True):
        find = operator.methodcaller("which", search)
        result = next(iter(filter(None, (find(finder) for finder in self.finders))), None)
        if not result:
            result = self._which(search)
        else:
            if as_path:
                result = str(result.path)
        return result<|MERGE_RESOLUTION|>--- conflicted
+++ resolved
@@ -341,11 +341,7 @@
                 prefix=prefix, is_venv=is_venv, sources=sources, pipfile=self.parsed_pipfile,
                 project=self
             )
-<<<<<<< HEAD
-            pipenv_dist = get_pipenv_dist()
-=======
             pipenv_dist = get_pipenv_dist(pkg="pipenv")
->>>>>>> 05d3b5af
             if pipenv_dist:
                 self._environment.extend_dists(pipenv_dist)
             else:
